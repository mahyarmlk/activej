/*
 * Copyright (C) 2020 ActiveJ LLC.
 *
 * Licensed under the Apache License, Version 2.0 (the "License");
 * you may not use this file except in compliance with the License.
 * You may obtain a copy of the License at
 *
 * http://www.apache.org/licenses/LICENSE-2.0
 *
 * Unless required by applicable law or agreed to in writing, software
 * distributed under the License is distributed on an "AS IS" BASIS,
 * WITHOUT WARRANTIES OR CONDITIONS OF ANY KIND, either express or implied.
 * See the License for the specific language governing permissions and
 * limitations under the License.
 */

package io.activej.codegen;

import io.activej.codegen.expression.Expression;
import io.activej.codegen.expression.VarLocal;
import io.activej.codegen.util.TypeChecks;
import org.jetbrains.annotations.Nullable;
import org.objectweb.asm.Opcodes;
import org.objectweb.asm.Type;
import org.objectweb.asm.commons.GeneratorAdapter;
import org.objectweb.asm.commons.Method;

import java.lang.reflect.Modifier;
import java.util.*;
import java.util.stream.IntStream;
import java.util.stream.Stream;

import static io.activej.codegen.expression.Expressions.*;
import static io.activej.codegen.util.TypeChecks.checkType;
import static io.activej.codegen.util.TypeChecks.isNotThrow;
import static io.activej.codegen.util.Utils.*;
import static java.lang.String.format;
import static java.lang.reflect.Modifier.isStatic;
import static java.util.stream.Collectors.joining;
import static java.util.stream.Collectors.toSet;
import static org.objectweb.asm.Type.*;

/**
 * Contains information about a dynamic class
 */
public final class Context {
	private static final Set<Method> OBJECT_INSTANCE_METHODS = Arrays.stream(Object.class.getMethods())
			.filter(m -> !isStatic(m.getModifiers()))
			.map(Method::getMethod)
			.collect(toSet());

	private final ClassLoader classLoader;
	private final ClassBuilder<?> classBuilder;
	private final GeneratorAdapter g;
	private final Type selfType;
	private final Method method;

	private Set<Method> accessibleMethods;
	private final Map<Object, VarLocal> varLocals = new HashMap<>();

	public Context(ClassLoader classLoader, ClassBuilder<?> builder,
			GeneratorAdapter g,
			Type selfType,
			Method method) {
		this.classLoader = classLoader;
		this.classBuilder = builder;
		this.g = g;
		this.selfType = selfType;
		this.method = method;
	}

	public ClassLoader getClassLoader() {
		return classLoader;
	}

	public ClassBuilder<?> getClassBuilder() {
		return classBuilder;
	}

	public GeneratorAdapter getGeneratorAdapter() {
		return g;
	}

	public Type getSelfType() {
		return selfType;
	}

	public Class<?> getSuperclass() {
		return classBuilder.superclass;
	}

	public List<Class<?>> getInterfaces() {
		return classBuilder.interfaces;
	}

	public Map<String, Class<?>> getFields() {
		return classBuilder.fields;
	}

	public Map<Method, Expression> getMethods() {
		return classBuilder.methods;
	}

	public Set<Method> getAccessibleMethods() {
		if (accessibleMethods != null) {
			return accessibleMethods;
		}
		accessibleMethods = new HashSet<>(classBuilder.methods.keySet());
		Class<?> superclass = classBuilder.superclass;
		while (superclass != null) {
			for (java.lang.reflect.Method method : superclass.getDeclaredMethods()) {
				int modifiers = method.getModifiers();
				if (!Modifier.isStatic(modifiers) && (Modifier.isPublic(modifiers) || Modifier.isProtected(modifiers))) {
					accessibleMethods.add(Method.getMethod(method));
				}
			}
			superclass = superclass.getSuperclass();
		}
		return accessibleMethods;
	}

	public Map<Method, Expression> getStaticMethods() {
		return classBuilder.staticMethods;
	}

	public Method getMethod() {
		return method;
	}

	public VarLocal newLocal(Type type) {
		if (type == Type.VOID_TYPE) return VarLocal.VAR_LOCAL_VOID;
		int local = getGeneratorAdapter().newLocal(type);
		return new VarLocal(local);
	}

	public VarLocal ensureLocal(Object key, Expression expression) {
		VarLocal varLocal = varLocals.get(key);
		if (varLocal == null) {
			Type type = expression.load(this);
			checkType(type, isNotThrow());

			if (type == Type.VOID_TYPE) {
				varLocal = VarLocal.VAR_LOCAL_VOID;
			} else {
				int local = getGeneratorAdapter().newLocal(type);
				varLocal = new VarLocal(local);
				g.storeLocal(local);
			}
			varLocals.put(key, varLocal);
		}
		return varLocal;
	}

<<<<<<< HEAD
	public @Nullable Type unifyTypes(@Nullable Type type1, @Nullable Type type2) {
		if (type1 == null) return type2;
		if (type2 == null) return type1;
		int sort1 = type1.getSort();
		int sort2 = type2.getSort();
		if (sort1 == ARRAY && sort2 == ARRAY) {
			if (type1.equals(type2))
				return type1;
		}
		if (sort1 == OBJECT && sort2 == OBJECT) {
			if (type1.equals(type2))
				return type1;
			Class<?> class1 = toJavaType(type1);
			Class<?> class2 = toJavaType(type2);
			if (class1.isAssignableFrom(class2)) {
				return type1;
			}
			if (class2.isAssignableFrom(class1)) {
				return type2;
			}
		}
		if (sort1 == sort2) {
			return type1;
		}
		throw new IllegalArgumentException();
=======
	private SelfOrClass toSelfOrClass(Type type) {
		return type.equals(getSelfType()) ?
				new SelfOrClass(classBuilder.superclass, classBuilder.interfaces) :
				new SelfOrClass(toJavaType(type), Collections.emptyList());
>>>>>>> 9899253a
	}

	public Class<?> toJavaType(Type type) {
		if (type.equals(getSelfType()))
			throw new IllegalArgumentException();
		int sort = type.getSort();
		switch (sort) {
			case BOOLEAN:
				return boolean.class;
			case CHAR:
				return char.class;
			case BYTE:
				return byte.class;
			case SHORT:
				return short.class;
			case INT:
				return int.class;
			case FLOAT:
				return float.class;
			case LONG:
				return long.class;
			case DOUBLE:
				return double.class;
			case VOID:
				return void.class;
			case OBJECT:
				try {
					return classLoader.loadClass(type.getClassName());
				} catch (ClassNotFoundException e) {
					throw new IllegalArgumentException(format("No class %s in class loader", type.getClassName()), e);
				}
			case ARRAY:
				Class<?> result;
				if (type.equals(getType(Object[].class))) {
					result = Object[].class;
				} else {
					String className = type.getDescriptor().replace('/', '.');
					try {
						result = Class.forName(className);
					} catch (ClassNotFoundException e) {
						throw new IllegalArgumentException(format("No class %s in Class.forName", className), e);
					}
				}
				return result;
			default:
				throw new IllegalArgumentException(format("No Java type for %s", type.getClassName()));
		}
	}

	public void cast(Type typeFrom, Type typeTo) {
		GeneratorAdapter g = getGeneratorAdapter();

		if (typeFrom.equals(typeTo)) {
			return;
		}

		if (typeTo == VOID_TYPE) {
			if (typeFrom.getSize() == 1)
				g.pop();
			if (typeFrom.getSize() == 2)
				g.pop2();
			return;
		}

		if (typeFrom == VOID_TYPE) {
			throw new RuntimeException(format("Can't cast VOID_TYPE type to %s. %s",
					typeTo.getClassName(),
					exceptionInGeneratedClass(this)));
		}

		if (typeFrom.equals(getSelfType())) {
			SelfOrClass fromSelfOrClass = toSelfOrClass(typeFrom);
			SelfOrClass toSelfOrClass = toSelfOrClass(typeTo);
			if (toSelfOrClass.isAssignableFrom(fromSelfOrClass)) {
				return;
			}
			throw new RuntimeException(format("Can't cast self %s type to %s, %s",
					typeFrom.getClassName(),
					typeTo.getClassName(),
					exceptionInGeneratedClass(this)));
		}

		if (!typeFrom.equals(getSelfType()) && !typeTo.equals(getSelfType()) &&
				toJavaType(typeTo).isAssignableFrom(toJavaType(typeFrom))) {
			return;
		}

		if (typeTo.equals(getType(Object.class)) && isPrimitiveType(typeFrom)) {
			g.box(typeFrom);
//			g.cast(wrap(typeFrom), getType(Object.class));
			return;
		}

		if (!isPrimitiveType(typeFrom) && !isWrapperType(typeFrom) && isPrimitiveType(typeTo)) {
			Type typeToWrapped = wrap(typeTo);
			g.checkCast(typeToWrapped);
			typeFrom = typeToWrapped;
		}

		if ((isPrimitiveType(typeFrom) || isWrapperType(typeFrom)) &&
				(isPrimitiveType(typeTo) || isWrapperType(typeTo))) {

			Type targetTypePrimitive = isPrimitiveType(typeTo) ? typeTo : unwrap(typeTo);

			if (isWrapperType(typeFrom)) {
				g.invokeVirtual(typeFrom, unwrapToPrimitive(targetTypePrimitive));
				return;
			}

			assert isPrimitiveType(typeFrom);

			if (isValidCast(typeFrom, targetTypePrimitive)) {
				g.cast(typeFrom, targetTypePrimitive);
			}

			if (isWrapperType(typeTo)) {
				g.valueOf(targetTypePrimitive);
			}

			return;
		}

		g.checkCast(typeTo);
	}

	public Type invoke(Expression owner, String methodName, Expression... arguments) {
		return invoke(owner, methodName, List.of(arguments));
	}

	public Type invoke(Expression owner, String methodName, List<Expression> arguments) {
		Type ownerType = owner.load(this);
		checkType(ownerType, TypeChecks.isAssignable());

		Type[] argumentTypes = new Type[arguments.size()];
		for (int i = 0; i < arguments.size(); i++) {
			Expression argument = arguments.get(i);
			Type argumentType = argument.load(this);
			checkType(argumentType, TypeChecks.isAssignable());
			argumentTypes[i] = argumentType;
		}
		return invoke(ownerType, methodName, argumentTypes);
	}

	public Type invoke(Type ownerType, String methodName, Type... argumentTypes) {
		SelfOrClass[] arguments = Stream.of(argumentTypes).map(this::toSelfOrClass).toArray(SelfOrClass[]::new);
		Method foundMethod;
		if (ownerType.equals(getSelfType())) {
			foundMethod = findMethod(
					getAccessibleMethods().stream(),
					methodName,
					arguments);
			if (foundMethod == null) {
				throw new IllegalArgumentException("Method not found: " + ownerType.getClassName() + '#' + methodName +
						Arrays.stream(arguments).map(SelfOrClass::toString).collect(joining(",", "(", ")")));
			}
			g.invokeVirtual(ownerType, foundMethod);
		} else {
			Class<?> javaOwnerType = toJavaType(ownerType);
			foundMethod = findMethod(
					Arrays.stream(javaOwnerType.getMethods())
							.filter(m -> !isStatic(m.getModifiers()))
							.map(Method::getMethod),
					methodName,
					arguments);
			if (foundMethod == null) {
				throw new IllegalArgumentException("Method not found: " + ownerType.getClassName() + '#' + methodName +
						Arrays.stream(arguments).map(SelfOrClass::toString).collect(joining(",", "(", ")")));
			}
			if (javaOwnerType.isInterface()) {
				g.invokeInterface(ownerType, foundMethod);
			} else {
				g.invokeVirtual(ownerType, foundMethod);
			}
		}
		return foundMethod.getReturnType();
	}

	public Type invokeStatic(Type ownerType, String methodName, Expression... arguments) {
		return invokeStatic(ownerType, methodName, List.of(arguments));
	}

	public Type invokeStatic(Type ownerType, String methodName, List<Expression> arguments) {
		Type[] argumentTypes = new Type[arguments.size()];
		for (int i = 0; i < arguments.size(); i++) {
			Expression argument = arguments.get(i);
			Type argumentType = argument.load(this);
			checkType(argumentType, TypeChecks.isAssignable());
			argumentTypes[i] = argumentType;
		}
		return invokeStatic(ownerType, methodName, argumentTypes);
	}

	public Type invokeStatic(Type ownerType, String methodName, Type... argumentTypes) {
		SelfOrClass[] arguments = Stream.of(argumentTypes).map(this::toSelfOrClass).toArray(SelfOrClass[]::new);
		Method foundMethod;
		if (ownerType.equals(getSelfType())) {
			foundMethod = findMethod(
					getStaticMethods().keySet().stream(),
					methodName,
					arguments);
		} else {
			foundMethod = findMethod(
					Arrays.stream(toJavaType(ownerType).getMethods())
							.filter(m -> isStatic(m.getModifiers()))
							.map(Method::getMethod),
					methodName,
					arguments);
		}
		if (foundMethod == null) {
			throw new IllegalArgumentException("Static method not found: " + ownerType.getClassName() + '.' + methodName +
					Arrays.stream(arguments).map(SelfOrClass::toString).collect(joining(",", "(", ")")));
		}
		g.invokeStatic(ownerType, foundMethod);
		return foundMethod.getReturnType();
	}

	public Type invokeConstructor(Type ownerType, Expression... arguments) {
		return invokeConstructor(ownerType, List.of(arguments));
	}

	public Type invokeConstructor(Type ownerType, List<Expression> arguments) {
		g.newInstance(ownerType);
		g.dup();

		Type[] argumentTypes = new Type[arguments.size()];
		for (int i = 0; i < arguments.size(); i++) {
			Type argumentType = arguments.get(i).load(this);
			checkType(argumentType, TypeChecks.isAssignable());
			argumentTypes[i] = argumentType;
		}
		return invokeConstructor(ownerType, argumentTypes);
	}

	public Type invokeConstructor(Type ownerType, Type... argumentTypes) {
		if (ownerType.equals(getSelfType()))
			throw new IllegalArgumentException();
		SelfOrClass[] arguments = Stream.of(argumentTypes).map(this::toSelfOrClass).toArray(SelfOrClass[]::new);
		Method foundMethod = findMethod(
				Arrays.stream(toJavaType(ownerType).getConstructors()).map(Method::getMethod),
				"<init>",
				arguments);
		if (foundMethod == null) {
			throw new IllegalArgumentException("Constructor not found:" + ownerType.getClassName() +
					Arrays.stream(arguments).map(SelfOrClass::toString).collect(joining(",", "(", ")")));
		}
		g.invokeConstructor(ownerType, foundMethod);
		return ownerType;
	}

	public Type invokeSuperConstructor(List<Expression> arguments) {
		g.loadThis();
		Type[] argumentTypes = new Type[arguments.size()];
		for (int i = 0; i < arguments.size(); i++) {
			Type argumentType = arguments.get(i).load(this);
			checkType(argumentType, TypeChecks.isAssignable());
			argumentTypes[i] = argumentType;
		}
		SelfOrClass[] argumentClasses = Stream.of(argumentTypes).map(this::toSelfOrClass).toArray(SelfOrClass[]::new);
		Method foundMethod = findMethod(
				Arrays.stream(classBuilder.superclass.getDeclaredConstructors()).map(Method::getMethod),
				"<init>",
				argumentClasses);
		if (foundMethod == null) {
			throw new IllegalArgumentException("Parent constructor not found: " + classBuilder.superclass.getSimpleName() +
					" with arguments " + Arrays.stream(argumentClasses).map(SelfOrClass::toString).collect(joining(",", "(", ")")));
		}
		g.invokeConstructor(getType(classBuilder.superclass), foundMethod);

		for (String field : classBuilder.fieldExpressions.keySet()) {
			if (classBuilder.fieldsStatic.contains(field)) continue;
			Expression expression = classBuilder.fieldExpressions.get(field);
			set(property(self(), field), expression).load(this);
		}

		return VOID_TYPE;
	}

	public Type invokeSuperMethod(String methodName, Expression[] arguments) {
		return invokeSuperMethod(methodName, List.of(arguments));
	}

	public Type invokeSuperMethod(String methodName, List<Expression> arguments) {
		g.loadThis();
		Type[] argumentTypes = new Type[arguments.size()];
		for (int i = 0; i < arguments.size(); i++) {
			Type argumentType = arguments.get(i).load(this);
			checkType(argumentType, TypeChecks.isAssignable());
			argumentTypes[i] = argumentType;
		}
		SelfOrClass[] argumentClasses = Stream.of(argumentTypes).map(this::toSelfOrClass).toArray(SelfOrClass[]::new);
		Method foundMethod = findMethod(
				getAccessibleMethods().stream(),
				methodName,
				argumentClasses);
		if (foundMethod == null) {
			throw new IllegalArgumentException("Parent method of " + classBuilder.superclass.getSimpleName() +
					" with name'" + methodName +
					"' and arguments " + Arrays.stream(argumentClasses).map(SelfOrClass::toString).collect(joining(",", "(", ")")) +
					" not found");
		}
		String typeName = getType(classBuilder.superclass).getInternalName();
		g.visitMethodInsn(Opcodes.INVOKESPECIAL, typeName, methodName, method.getDescriptor(), false);
		return foundMethod.getReturnType();
	}

	@SuppressWarnings("StatementWithEmptyBody")
	private @Nullable Method findMethod(Stream<Method> methods, String name, SelfOrClass[] arguments) {
		Set<Method> methodSet = methods.collect(toSet());

		methodSet.addAll(OBJECT_INSTANCE_METHODS);

		Method foundMethod = null;
		SelfOrClass[] foundMethodArguments = null;

		for (Method method : methodSet) {
			if (!name.equals(method.getName())) continue;
			SelfOrClass[] methodArguments = Stream.of(method.getArgumentTypes()).map(this::toSelfOrClass).toArray(SelfOrClass[]::new);
			if (!isAssignable(methodArguments, arguments)) {
				continue;
			}
			if (foundMethod == null) {
				foundMethod = method;
				foundMethodArguments = methodArguments;
			} else {
				if (isAssignable(foundMethodArguments, methodArguments)) {
					foundMethod = method;
					foundMethodArguments = methodArguments;
				} else if (isAssignable(methodArguments, foundMethodArguments)) {
					// do nothing
				} else {
					throw new IllegalArgumentException("Ambiguous method: " + method + " " + Arrays.toString(arguments));
				}
			}
		}

		return foundMethod;
	}

	private static boolean isAssignable(SelfOrClass[] to, SelfOrClass[] from) {
		if (to.length != from.length) return false;
		return IntStream.range(0, from.length)
				.allMatch(i -> to[i].isAssignableFrom(from[i]));
	}

	private static final class SelfOrClass {
		final Class<?> implementation;
		final List<Class<?>> interfaces;

		private SelfOrClass(Class<?> implementation, List<Class<?>> interfaces) {
			this.implementation = implementation;
			this.interfaces = interfaces;
		}

		boolean isAssignableFrom(Class<?> cls) {
			if (implementation.isAssignableFrom(cls)) return true;
			for (Class<?> anInterface : interfaces) {
				if (anInterface.isAssignableFrom(cls)) return true;
			}
			return false;
		}

		boolean isAssignableFrom(SelfOrClass selfOrClass) {
			if (!selfOrClass.isSelf()) {
				return isAssignableFrom(selfOrClass.implementation);
			}

			if (isSelf()) {
				// same classes
				assert implementation == selfOrClass.implementation;
				assert interfaces.equals(selfOrClass.interfaces);

				return true;
			}

			if (implementation.isAssignableFrom(selfOrClass.implementation)) return true;
			for (Class<?> anInterface : selfOrClass.interfaces) {
				if (implementation.isAssignableFrom(anInterface)) return true;
			}
			return false;
		}

		boolean isSelf() {
			return !interfaces.isEmpty();
		}

		@Override
		public String toString() {
			if (interfaces.isEmpty()) return implementation.getName();

			StringBuilder sb = new StringBuilder(implementation.getName());
			for (Class<?> anInterface : interfaces) {
				sb.append('|').append(anInterface.getName());
			}
			return sb.toString();
		}
	}
}<|MERGE_RESOLUTION|>--- conflicted
+++ resolved
@@ -151,7 +151,6 @@
 		return varLocal;
 	}
 
-<<<<<<< HEAD
 	public @Nullable Type unifyTypes(@Nullable Type type1, @Nullable Type type2) {
 		if (type1 == null) return type2;
 		if (type2 == null) return type1;
@@ -177,12 +176,12 @@
 			return type1;
 		}
 		throw new IllegalArgumentException();
-=======
+	}
+
 	private SelfOrClass toSelfOrClass(Type type) {
 		return type.equals(getSelfType()) ?
 				new SelfOrClass(classBuilder.superclass, classBuilder.interfaces) :
 				new SelfOrClass(toJavaType(type), Collections.emptyList());
->>>>>>> 9899253a
 	}
 
 	public Class<?> toJavaType(Type type) {
