package io.activej.serializer.examples;

import io.activej.codegen.DefiningClassLoader;
import io.activej.serializer.SerializerBuilder;
import io.activej.serializer.SerializerDef;
import io.activej.types.scanner.TypeScannerRegistry.Mapping;

import java.util.HashMap;
import java.util.List;
import java.util.Map;

import static java.lang.Character.toUpperCase;
import static java.lang.String.format;

public class SerializerBuilderUtils {
	public static final List<Class<?>> TYPES = List.of(
			byte.class, short.class, int.class, long.class, float.class, double.class, char.class, Object.class
	);

<<<<<<< HEAD
	private static final Map<String, String> collectionImplSuffix = new HashMap<>() {{
=======
	private static final Map<String, String> COLLECTION_IMPL_SUFFIX = new HashMap<String, String>() {{
>>>>>>> ab9f6128
		put("Set", "HashSet");
		put("IndexedContainer", "ArrayList");
	}};

	// region creators
	public static SerializerBuilder createWithHppc7Support(String profile, DefiningClassLoader definingClassLoader) {
		SerializerBuilder builder = SerializerBuilder.create(definingClassLoader).withProfile(profile);
		return register(builder, definingClassLoader);
	}

	public static SerializerBuilder createWithHppc7Support(DefiningClassLoader definingClassLoader) {
		SerializerBuilder builder = SerializerBuilder.create(definingClassLoader);
		return register(builder, definingClassLoader);

	}

	// endregion
	private static SerializerBuilder register(SerializerBuilder builder, DefiningClassLoader definingClassLoader) {
		registerHppcMaps(builder, definingClassLoader);
		registerHppcCollections(builder, definingClassLoader);
		return builder;
	}

	private static void registerHppcMaps(SerializerBuilder builder, DefiningClassLoader classLoader) {
		for (int i = 0; i < TYPES.size(); i++) {
			Class<?> keyType = TYPES.get(i);
			if (keyType == float.class || keyType == byte.class || keyType == double.class) {
				continue;
			}
			String keyTypeName = keyType.getSimpleName();
			for (Class<?> valueType : TYPES) {
				String valueTypeName = valueType.getSimpleName();
				String prefix = "com.carrotsearch.hppc." + capitalize(keyTypeName) + capitalize(valueTypeName);
				String hppcMapTypeName = prefix + "Map";
				String hppcMapImplTypeName = prefix + "HashMap";
				Class<?> hppcMapType, hppcMapImplType;
				try {
					hppcMapType = Class.forName(hppcMapTypeName, true, classLoader);
					hppcMapImplType = Class.forName(hppcMapImplTypeName, true, classLoader);
				} catch (ClassNotFoundException e) {
					throw new IllegalStateException("There is no collection with given name", e);
				}
				builder.with(hppcMapType, serializerDefMap(hppcMapType, hppcMapImplType, keyType, valueType));
			}
		}
	}

	private static void registerHppcCollections(SerializerBuilder builder, DefiningClassLoader classLoader) {
		for (Map.Entry<String, String> collectionImpl : COLLECTION_IMPL_SUFFIX.entrySet()) {
			for (Class<?> valueType : TYPES) {
				String collectionImplKey = collectionImpl.getKey();
				if (collectionImplKey.equals("Set") &&
						(valueType == byte.class || valueType == float.class || valueType == double.class)) {
					continue;
				}
				String valueTypeName = valueType.getSimpleName();
				String prefix = "com.carrotsearch.hppc." + capitalize(valueTypeName);
				String hppcCollectionTypeName = prefix + collectionImplKey;
				String hppcCollectionTypeImplName = prefix + collectionImpl.getValue();
				Class<?> hppcCollectionType, hppcCollectionTypeImpl;
				try {
					hppcCollectionType = Class.forName(hppcCollectionTypeName, true, classLoader);
					hppcCollectionTypeImpl = Class.forName(hppcCollectionTypeImplName, true, classLoader);
				} catch (ClassNotFoundException e) {
					throw new IllegalStateException("There is no collection with given name", e);
				}
				builder.with(hppcCollectionType, serializerDefCollection(hppcCollectionType, hppcCollectionTypeImpl, valueType));
			}
		}
	}

	public static String capitalize(String str) {
		return toUpperCase(str.charAt(0)) + str.substring(1);
	}

	private static Mapping<SerializerDef> serializerDefMap(Class<?> mapType, Class<?> mapImplType, Class<?> keyType, Class<?> valueType) {
		String prefix = capitalize(keyType.getSimpleName()) + capitalize(valueType.getSimpleName());
		if (!mapType.getSimpleName().startsWith(prefix))
			throw new IllegalArgumentException(format("Expected mapType '%s', but was begin '%s'", mapType.getSimpleName(), prefix));
		return ctx -> {
			SerializerDef keySerializer;
			SerializerDef valueSerializer;
			if (ctx.getTypeArgumentsCount() == 2) {
				if (keyType != Object.class || valueType != Object.class)
					throw new IllegalArgumentException("keyType and valueType must be Object.class");
				keySerializer = ctx.scanTypeArgument(0);
				valueSerializer = ctx.scanTypeArgument(1);
			} else if (ctx.getTypeArgumentsCount() == 1) {
				if (keyType != Object.class && valueType != Object.class)
					throw new IllegalArgumentException("keyType or valueType must be Object.class");
				if (keyType == Object.class) {
					keySerializer = ctx.scanTypeArgument(0);
					valueSerializer = ctx.scan(valueType);
				} else {
					keySerializer = ctx.scan(keyType);
					valueSerializer = ctx.scanTypeArgument(0);
				}
			} else {
				keySerializer = ctx.scan(keyType);
				valueSerializer = ctx.scan(valueType);
			}
			if (valueSerializer == null)
				throw new NullPointerException();
			if (keySerializer == null)
				throw new NullPointerException();
			return new SerializerDefHppc7HashMap(keySerializer, valueSerializer, mapType, mapImplType, keyType, valueType);
		};
	}

	private static Mapping<SerializerDef> serializerDefCollection(Class<?> collectionType, Class<?> collectionImplType, Class<?> valueType) {
		String prefix = capitalize(valueType.getSimpleName());
		if (!collectionType.getSimpleName().startsWith(prefix))
			throw new IllegalArgumentException(format("Expected setType '%s', but was begin '%s'", collectionType.getSimpleName(), prefix));
		boolean isHashSet = collectionImplType.getSimpleName().contains("HashSet");
		return ctx -> {
			SerializerDef valueSerializer;
			if (ctx.hasTypeArguments()) {
				if (valueType != Object.class)
					throw new IllegalArgumentException("valueType must be Object.class");
				valueSerializer = ctx.scanTypeArgument(0);
			} else {
				valueSerializer = ctx.scan(valueType);
			}
			if (valueSerializer == null)
				throw new NullPointerException();
			if (isHashSet) {
				return new SerializerDefHppc7HashSet(valueSerializer, collectionType, collectionImplType, valueType);
			}
			return new SerializerDefHppc7RegularCollection(valueSerializer, collectionType, collectionImplType, valueType);
		};
	}
}<|MERGE_RESOLUTION|>--- conflicted
+++ resolved
@@ -17,11 +17,7 @@
 			byte.class, short.class, int.class, long.class, float.class, double.class, char.class, Object.class
 	);
 
-<<<<<<< HEAD
-	private static final Map<String, String> collectionImplSuffix = new HashMap<>() {{
-=======
-	private static final Map<String, String> COLLECTION_IMPL_SUFFIX = new HashMap<String, String>() {{
->>>>>>> ab9f6128
+	private static final Map<String, String> COLLECTION_IMPL_SUFFIX = new HashMap<>() {{
 		put("Set", "HashSet");
 		put("IndexedContainer", "ArrayList");
 	}};
