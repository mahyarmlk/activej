/*
 * Copyright (C) 2020 ActiveJ LLC.
 *
 * Licensed under the Apache License, Version 2.0 (the "License");
 * you may not use this file except in compliance with the License.
 * You may obtain a copy of the License at
 *
 * http://www.apache.org/licenses/LICENSE-2.0
 *
 * Unless required by applicable law or agreed to in writing, software
 * distributed under the License is distributed on an "AS IS" BASIS,
 * WITHOUT WARRANTIES OR CONDITIONS OF ANY KIND, either express or implied.
 * See the License for the specific language governing permissions and
 * limitations under the License.
 */

package io.activej.promise;

import io.activej.async.callback.Callback;
import io.activej.common.collection.Try;
import io.activej.common.function.*;
import io.activej.common.recycle.Recyclers;
import org.jetbrains.annotations.Nullable;

import java.util.concurrent.CompletableFuture;
import java.util.function.BiPredicate;
import java.util.function.Predicate;

import static io.activej.common.exception.FatalErrorHandler.handleError;
import static io.activej.reactor.Reactor.getCurrentReactor;
import static io.activej.reactor.util.RunnableWithContext.wrapContext;

/**
 * Represents a {@code Promise} which is completed with an exception.
 */
@SuppressWarnings("unchecked")
public final class CompleteExceptionallyPromise<T> implements Promise<T> {
	private final Exception exception;

	public CompleteExceptionallyPromise(Exception e) {
		this.exception = e;
	}

	@Override
	public boolean isComplete() {
		return true;
	}

	@Override
	public boolean isResult() {
		return false;
	}

	@Override
	public boolean isException() {
		return true;
	}

	@Override
	public T getResult() {
		return null;
	}

	@Override
	public Exception getException() {
		return exception;
	}

	@Override
	public Try<T> getTry() {
		return Try.ofException(exception);
	}

	@Override
	public <U> Promise<U> next(NextPromise<T, U> promise) {
		promise.accept(null, exception);
		return promise;
	}

	@SuppressWarnings("unchecked")
	@Override
	public <U> Promise<U> map(FunctionEx<? super T, ? extends U> fn) {
		return (Promise<U>) this;
	}

	@Override
<<<<<<< HEAD
	public <U> Promise<U> mapIfElse(Predicate<? super T> predicate, FunctionEx<? super T, ? extends U> fn, FunctionEx<? super T, ? extends U> fnElse) {
=======
	public @NotNull <U> Promise<U> mapIfElse(@NotNull Predicate<? super T> predicate, @NotNull FunctionEx<? super T, ? extends U> fn, @NotNull FunctionEx<? super T, ? extends U> fnElse) {
>>>>>>> 8684e7fd
		return (Promise<U>) this;
	}

	@Override
	public Promise<T> mapIf(Predicate<? super T> predicate, FunctionEx<? super T, ? extends T> fn) {
		return this;
	}

	@Override
	public Promise<T> mapIfNull(SupplierEx<? extends T> supplier) {
		return this;
	}

	@Override
	public <U> Promise<U> mapIfNonNull(FunctionEx<? super T, ? extends U> fn) {
		return (Promise<U>) this;
	}

	@Override
	public <U> Promise<U> map(BiFunctionEx<? super T, Exception, ? extends U> fn) {
		try {
			return Promise.of(fn.apply(null, exception));
		} catch (Exception ex) {
			handleError(ex, this);
			return Promise.ofException(ex);
		}
	}

	@Override
	public <U> Promise<U> map(FunctionEx<? super T, ? extends U> fn, FunctionEx<Exception, ? extends U> exceptionFn) {
		try {
			return Promise.of(exceptionFn.apply(exception));
		} catch (Exception ex) {
			handleError(ex, this);
			return Promise.ofException(ex);
		}
	}

	@Override
	public Promise<T> mapException(FunctionEx<Exception, Exception> exceptionFn) {
		try {
			return Promise.ofException(exceptionFn.apply(exception));
		} catch (Exception ex) {
			handleError(ex, this);
			return Promise.ofException(ex);
		}
	}

	@Override
	public Promise<T> mapException(Predicate<Exception> predicate, FunctionEx<Exception, Exception> exceptionFn) {
		try {
			return predicate.test(exception) ? Promise.ofException(exceptionFn.apply(exception)) : this;
		} catch (Exception ex) {
			handleError(ex, this);
			return Promise.ofException(ex);
		}
	}

	@Override
<<<<<<< HEAD
	public <E extends Exception> Promise<T> mapException(Class<E> clazz, FunctionEx<E, Exception> exceptionFn) {
=======
	public @NotNull <E extends Exception> Promise<T> mapException(@NotNull Class<E> clazz,
			@NotNull FunctionEx<? super @NotNull E, ? extends @NotNull Exception> exceptionFn) {
>>>>>>> 8684e7fd
		try {
			return clazz.isAssignableFrom(exception.getClass()) ? Promise.ofException(exceptionFn.apply((E) exception)) : this;
		} catch (Exception ex) {
			handleError(ex, this);
			return Promise.ofException(ex);
		}
	}

	@Override
	public <U> Promise<U> then(FunctionEx<? super T, Promise<? extends U>> fn) {
		return (Promise<U>) this;
	}

	@Override
	public <U> Promise<U> thenIfElse(Predicate<? super T> predicate, FunctionEx<? super T, Promise<? extends U>> fn, FunctionEx<? super T, Promise<? extends U>> fnElse) {
		return (Promise<U>) this;
	}

	@Override
	public Promise<T> thenIf(Predicate<? super T> predicate, FunctionEx<? super T, Promise<? extends T>> fn) {
		return this;
	}

	@Override
	public Promise<T> thenIfNull(SupplierEx<Promise<? extends T>> supplier) {
		return this;
	}

	@Override
	public <U> Promise<U> thenIfNonNull(FunctionEx<? super T, Promise<? extends U>> fn) {
		return (Promise<U>) this;
	}

	@Override
	public <U> Promise<U> then(SupplierEx<Promise<? extends U>> fn) {
		return (Promise<U>) this;
	}

	@Override
	public <U> Promise<U> then(BiFunctionEx<? super T, Exception, Promise<? extends U>> fn) {
		try {
			return (Promise<U>) fn.apply(null, exception);
		} catch (Exception ex) {
			handleError(ex, this);
			return Promise.ofException(ex);
		}
	}

	@Override
	public <U> Promise<U> then(
			FunctionEx<? super T, Promise<? extends U>> fn,
			FunctionEx<Exception, Promise<? extends U>> exceptionFn) {
		try {
			return (Promise<U>) exceptionFn.apply(exception);
		} catch (Exception ex) {
			handleError(ex, this);
			return Promise.ofException(ex);
		}
	}

	@Override
	public Promise<T> when(BiPredicate<? super T, @Nullable Exception> predicate, BiConsumerEx<? super T, Exception> fn) {
		try {
			if (predicate.test(null, exception)) {
				fn.accept(null, exception);
			}
			return this;
		} catch (Exception ex) {
			handleError(ex, this);
			return Promise.ofException(ex);
		}
	}

	@Override
	public Promise<T> when(BiPredicate<? super T, @Nullable Exception> predicate, @Nullable ConsumerEx<? super T> fn, @Nullable ConsumerEx<Exception> exceptionFn) {
		try {
			if (predicate.test(null, exception)) {
				//noinspection ConstantConditions
				exceptionFn.accept(exception);
			}
			return this;
		} catch (Exception ex) {
			handleError(ex, this);
			return Promise.ofException(ex);
		}
	}

	@Override
	public Promise<T> when(BiPredicate<? super T, @Nullable Exception> predicate, RunnableEx action) {
		try {
			if (predicate.test(null, exception)) {
				action.run();
			}
			return this;
		} catch (Exception ex) {
			handleError(ex, this);
			return Promise.ofException(ex);
		}
	}

	@Override
	public Promise<T> whenComplete(BiConsumerEx<? super T, Exception> fn) {
		try {
			fn.accept(null, exception);
			return this;
		} catch (Exception ex) {
			handleError(ex, this);
			return Promise.ofException(ex);
		}
	}

	@Override
	public Promise<T> whenComplete(ConsumerEx<? super T> fn, ConsumerEx<Exception> exceptionFn) {
		try {
			exceptionFn.accept(exception);
			return this;
		} catch (Exception ex) {
			handleError(ex, this);
			return Promise.ofException(ex);
		}
	}

	@Override
	public Promise<T> whenComplete(RunnableEx action) {
		try {
			action.run();
			return this;
		} catch (Exception ex) {
			handleError(ex, this);
			return Promise.ofException(ex);
		}
	}

	@Override
	public Promise<T> whenResult(ConsumerEx<? super T> fn) {
		return this;
	}

	@Override
	public Promise<T> whenResult(Predicate<? super T> predicate, ConsumerEx<? super T> fn) {
		return this;
	}

	@Override
	public Promise<T> whenResult(RunnableEx action) {
		return this;
	}

	@Override
	public Promise<T> whenResult(Predicate<? super T> predicate, RunnableEx action) {
		return this;
	}

	@Override
	public Promise<T> whenException(ConsumerEx<Exception> fn) {
		try {
			fn.accept(exception);
			return this;
		} catch (Exception ex) {
			handleError(ex, this);
			return Promise.ofException(ex);
		}
	}

	@Override
	public Promise<T> whenException(Predicate<Exception> predicate, ConsumerEx<Exception> fn) {
		try {
			if (predicate.test(exception)) {
				fn.accept(exception);
			}
			return this;
		} catch (Exception ex) {
			handleError(ex, this);
			return Promise.ofException(ex);
		}
	}

	@Override
<<<<<<< HEAD
	public <E extends Exception> Promise<T> whenException(Class<E> clazz, ConsumerEx<E> fn) {
=======
	public @NotNull <E extends Exception> Promise<T> whenException(@NotNull Class<E> clazz, @NotNull ConsumerEx<? super @NotNull E> fn) {
>>>>>>> 8684e7fd
		try {
			if (clazz.isAssignableFrom(exception.getClass())) {
				fn.accept((E) exception);
			}
			return this;
		} catch (Exception ex) {
			handleError(ex, this);
			return Promise.ofException(ex);
		}
	}

	@Override
	public Promise<T> whenException(RunnableEx action) {
		try {
			action.run();
			return this;
		} catch (Exception ex) {
			handleError(ex, this);
			return Promise.ofException(ex);
		}
	}

	@Override
	public Promise<T> whenException(Predicate<Exception> predicate, RunnableEx action) {
		try {
			if (predicate.test(exception)) {
				action.run();
			}
			return this;
		} catch (Exception ex) {
			handleError(ex, this);
			return Promise.ofException(ex);
		}
	}

	@Override
	public Promise<T> whenException(Class<? extends Exception> clazz, RunnableEx action) {
		try {
			if (clazz.isAssignableFrom(exception.getClass())) {
				action.run();
			}
			return this;
		} catch (Exception ex) {
			handleError(ex, this);
			return Promise.ofException(ex);
		}
	}

	@Override
	public <U, V> Promise<V> combine(Promise<? extends U> other, BiFunctionEx<? super T, ? super U, ? extends V> fn) {
		other.whenResult(Recyclers::recycle);
		return (Promise<V>) this;
	}

	@Override
	public Promise<Void> both(Promise<?> other) {
		other.whenResult(Recyclers::recycle);
		return (Promise<Void>) this;
	}

	@Override
	public Promise<T> either(Promise<? extends T> other) {
		return (Promise<T>) other;
	}

	@Override
	public Promise<T> async() {
		SettablePromise<T> result = new SettablePromise<>();
		getCurrentReactor().post(wrapContext(result, () -> result.setException(exception)));
		return result;
	}

	@Override
	public Promise<Try<T>> toTry() {
		return Promise.of(Try.ofException(exception));
	}

	@Override
	public Promise<Void> toVoid() {
		return (Promise<Void>) this;
	}

	@Override
	public void run(Callback<? super T> cb) {
		cb.accept(null, exception);
	}

	@Override
	public CompletableFuture<T> toCompletableFuture() {
		CompletableFuture<T> future = new CompletableFuture<>();
		future.completeExceptionally(exception);
		return future;
	}
}<|MERGE_RESOLUTION|>--- conflicted
+++ resolved
@@ -84,11 +84,7 @@
 	}
 
 	@Override
-<<<<<<< HEAD
 	public <U> Promise<U> mapIfElse(Predicate<? super T> predicate, FunctionEx<? super T, ? extends U> fn, FunctionEx<? super T, ? extends U> fnElse) {
-=======
-	public @NotNull <U> Promise<U> mapIfElse(@NotNull Predicate<? super T> predicate, @NotNull FunctionEx<? super T, ? extends U> fn, @NotNull FunctionEx<? super T, ? extends U> fnElse) {
->>>>>>> 8684e7fd
 		return (Promise<U>) this;
 	}
 
@@ -148,12 +144,8 @@
 	}
 
 	@Override
-<<<<<<< HEAD
-	public <E extends Exception> Promise<T> mapException(Class<E> clazz, FunctionEx<E, Exception> exceptionFn) {
-=======
-	public @NotNull <E extends Exception> Promise<T> mapException(@NotNull Class<E> clazz,
-			@NotNull FunctionEx<? super @NotNull E, ? extends @NotNull Exception> exceptionFn) {
->>>>>>> 8684e7fd
+	public <E extends Exception> Promise<T> mapException(Class<E> clazz,
+			FunctionEx<? super E, ? extends Exception> exceptionFn) {
 		try {
 			return clazz.isAssignableFrom(exception.getClass()) ? Promise.ofException(exceptionFn.apply((E) exception)) : this;
 		} catch (Exception ex) {
@@ -332,11 +324,7 @@
 	}
 
 	@Override
-<<<<<<< HEAD
-	public <E extends Exception> Promise<T> whenException(Class<E> clazz, ConsumerEx<E> fn) {
-=======
-	public @NotNull <E extends Exception> Promise<T> whenException(@NotNull Class<E> clazz, @NotNull ConsumerEx<? super @NotNull E> fn) {
->>>>>>> 8684e7fd
+	public <E extends Exception> Promise<T> whenException(Class<E> clazz, ConsumerEx<? super E> fn) {
 		try {
 			if (clazz.isAssignableFrom(exception.getClass())) {
 				fn.accept((E) exception);
