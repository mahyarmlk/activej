--- conflicted
+++ resolved
@@ -1,12 +1,10 @@
 package io.activej.jmx;
 
 import io.activej.common.StringFormatUtils;
-import io.activej.common.Utils;
 import io.activej.jmx.api.ConcurrentJmxBean;
 import io.activej.jmx.api.JmxBean;
 import io.activej.jmx.api.attribute.JmxAttribute;
 import io.activej.jmx.api.attribute.JmxOperation;
-import io.activej.jmx.api.attribute.JmxReducers;
 import io.activej.jmx.api.attribute.JmxReducers.JmxReducerAvg;
 import io.activej.jmx.api.attribute.JmxReducers.JmxReducerSum;
 import io.activej.jmx.helper.JmxBeanAdapterStub;
@@ -397,20 +395,17 @@
 	// region helper methods
 	public static DynamicMBean createDynamicMBeanFor(Object... objects) {
 		return DynamicMBeanFactory.create()
-<<<<<<< HEAD
-				.createDynamicMBean(List.of(objects), JmxBeanSettings.create(), false);
-=======
-				.createDynamicMBean(asList(objects),
-						defaultSettings()
+				.createDynamicMBean(List.of(objects),
+						JmxBeanSettings.builder()
 								.withCustomTypes(Collections.singletonMap(
 										Duration.class,
 										new DynamicMBeanFactory.JmxCustomTypeAdapter<>(
 												StringFormatUtils::formatDuration,
 												StringFormatUtils::parseDuration
 										)
-								)),
+								))
+								.build(),
 						false);
->>>>>>> 03157e9e
 	}
 
 	public static Object[] keyForTabularData(String key) {
