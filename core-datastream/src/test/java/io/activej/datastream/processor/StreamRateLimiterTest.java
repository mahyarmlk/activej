package io.activej.datastream.processor;

import io.activej.common.ref.RefLong;
import io.activej.datastream.StreamConsumer;
import io.activej.datastream.StreamSupplier;
import io.activej.reactor.Reactor;
import io.activej.test.rules.EventloopRule;
import org.junit.ClassRule;
import org.junit.Test;

import java.time.temporal.ChronoUnit;
import java.util.ArrayList;
import java.util.List;
import java.util.stream.IntStream;

import static io.activej.promise.TestUtils.await;
import static java.util.stream.Collectors.toList;
import static org.junit.Assert.assertEquals;
import static org.junit.Assert.assertTrue;

public class StreamRateLimiterTest {

	@ClassRule
	public static final EventloopRule eventloopRule = new EventloopRule();

	@Test
	public void testEmpty() {
<<<<<<< HEAD
		Reactor reactor = Reactor.getCurrentReactor();
		StreamRateLimiter<Integer> limiter = StreamRateLimiter.create(100);
=======
		Eventloop eventloop = Eventloop.getCurrentEventloop();
		StreamRateLimiter<Integer> limiter = StreamRateLimiter.create(100, ChronoUnit.SECONDS);
>>>>>>> e758a760

		List<Integer> expected = IntStream.range(0, 200)
				.boxed().collect(toList());
		List<Integer> actual = new ArrayList<>();

		RefLong passed = new RefLong(reactor.currentTimeMillis());
		await(StreamSupplier.ofIterable(expected)
				.transformWith(limiter)
				.streamTo(StreamConsumer.ofConsumer(actual::add))
				.whenResult(() -> passed.value = reactor.currentTimeMillis() - passed.value));

		assertEquals(expected, actual);
		assertTrue(passed.value > 2_000);
	}

	@Test
	public void testHalfFull() {
<<<<<<< HEAD
		Reactor reactor = Reactor.getCurrentReactor();
		StreamRateLimiter<Integer> limiter = StreamRateLimiter.<Integer>create(100)
=======
		Eventloop eventloop = Eventloop.getCurrentEventloop();
		StreamRateLimiter<Integer> limiter = StreamRateLimiter.<Integer>create(0.1, ChronoUnit.MILLIS)
>>>>>>> e758a760
				.withInitialTokens(100L);

		List<Integer> expected = IntStream.range(0, 200)
				.boxed().collect(toList());
		List<Integer> actual = new ArrayList<>();

		RefLong passed = new RefLong(reactor.currentTimeMillis());
		await(StreamSupplier.ofIterable(expected)
				.transformWith(limiter)
				.streamTo(StreamConsumer.ofConsumer(actual::add))
				.whenResult(() -> passed.value = reactor.currentTimeMillis() - passed.value));

		assertEquals(expected, actual);
		assertTrue(passed.value > 1_000 && passed.value < 2_000);
	}

	@Test
	public void testFull() {
<<<<<<< HEAD
		Reactor reactor = Reactor.getCurrentReactor();
		StreamRateLimiter<Integer> limiter = StreamRateLimiter.<Integer>create(100)
=======
		Eventloop eventloop = Eventloop.getCurrentEventloop();
		StreamRateLimiter<Integer> limiter = StreamRateLimiter.<Integer>create(0.0001, ChronoUnit.MICROS)
>>>>>>> e758a760
				.withInitialTokens(200L);

		List<Integer> expected = IntStream.range(0, 200)
				.boxed().collect(toList());
		List<Integer> actual = new ArrayList<>();

		RefLong passed = new RefLong(reactor.currentTimeMillis());
		await(StreamSupplier.ofIterable(expected)
				.transformWith(limiter)
				.streamTo(StreamConsumer.ofConsumer(actual::add))
				.whenResult(() -> passed.value = reactor.currentTimeMillis() - passed.value));

		assertEquals(expected, actual);
		assertTrue(passed.value < 1_000);
	}

}<|MERGE_RESOLUTION|>--- conflicted
+++ resolved
@@ -25,13 +25,8 @@
 
 	@Test
 	public void testEmpty() {
-<<<<<<< HEAD
 		Reactor reactor = Reactor.getCurrentReactor();
-		StreamRateLimiter<Integer> limiter = StreamRateLimiter.create(100);
-=======
-		Eventloop eventloop = Eventloop.getCurrentEventloop();
 		StreamRateLimiter<Integer> limiter = StreamRateLimiter.create(100, ChronoUnit.SECONDS);
->>>>>>> e758a760
 
 		List<Integer> expected = IntStream.range(0, 200)
 				.boxed().collect(toList());
@@ -49,13 +44,8 @@
 
 	@Test
 	public void testHalfFull() {
-<<<<<<< HEAD
 		Reactor reactor = Reactor.getCurrentReactor();
-		StreamRateLimiter<Integer> limiter = StreamRateLimiter.<Integer>create(100)
-=======
-		Eventloop eventloop = Eventloop.getCurrentEventloop();
 		StreamRateLimiter<Integer> limiter = StreamRateLimiter.<Integer>create(0.1, ChronoUnit.MILLIS)
->>>>>>> e758a760
 				.withInitialTokens(100L);
 
 		List<Integer> expected = IntStream.range(0, 200)
@@ -74,13 +64,8 @@
 
 	@Test
 	public void testFull() {
-<<<<<<< HEAD
 		Reactor reactor = Reactor.getCurrentReactor();
-		StreamRateLimiter<Integer> limiter = StreamRateLimiter.<Integer>create(100)
-=======
-		Eventloop eventloop = Eventloop.getCurrentEventloop();
 		StreamRateLimiter<Integer> limiter = StreamRateLimiter.<Integer>create(0.0001, ChronoUnit.MICROS)
->>>>>>> e758a760
 				.withInitialTokens(200L);
 
 		List<Integer> expected = IntStream.range(0, 200)
