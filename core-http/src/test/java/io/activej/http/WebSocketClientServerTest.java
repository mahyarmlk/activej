--- conflicted
+++ resolved
@@ -150,20 +150,7 @@
 
 	@Test
 	public void testRejectedHandshake() throws IOException {
-<<<<<<< HEAD
-		HttpServer.create(Reactor.getCurrentReactor(), RoutingServlet.create()
-				.mapWebSocket("/", new WebSocketServlet() {
-					@Override
-					protected Promisable<HttpResponse> onRequest(HttpRequest request) {
-						return HttpResponse.ofCode(400).withBody(ByteBufPool.allocate(1000));
-					}
-
-					@Override
-					protected void onWebSocket(AsyncWebSocket webSocket) {
-					}
-				}))
-=======
-		AsyncHttpServer.create(Eventloop.getCurrentEventloop(), RoutingServlet.create()
+		HttpServer.create(Reactor.getCurrentReactor(), RoutingServlet.create()
 						.mapWebSocket("/", new WebSocketServlet() {
 							@Override
 							protected Promisable<HttpResponse> onRequest(HttpRequest request) {
@@ -171,10 +158,9 @@
 							}
 
 							@Override
-							protected void onWebSocket(WebSocket webSocket) {
+							protected void onWebSocket(AsyncWebSocket webSocket) {
 							}
 						}))
->>>>>>> e758a760
 				.withListenPort(port)
 				.withAcceptOnce()
 				.listen();
@@ -186,20 +172,7 @@
 
 	@Test
 	public void testRejectedWithException() throws IOException {
-<<<<<<< HEAD
-		HttpServer.create(Reactor.getCurrentReactor(), RoutingServlet.create()
-				.mapWebSocket("/", new WebSocketServlet() {
-					@Override
-					protected Promisable<HttpResponse> onRequest(HttpRequest request) {
-						return Promise.ofException(new MalformedDataException());
-					}
-
-					@Override
-					protected void onWebSocket(AsyncWebSocket webSocket) {
-					}
-				}))
-=======
-		AsyncHttpServer.create(Eventloop.getCurrentEventloop(), RoutingServlet.create()
+		HttpServer.create(Reactor.getCurrentReactor(), RoutingServlet.create()
 						.mapWebSocket("/", new WebSocketServlet() {
 							@Override
 							protected Promisable<HttpResponse> onRequest(HttpRequest request) {
@@ -207,10 +180,9 @@
 							}
 
 							@Override
-							protected void onWebSocket(WebSocket webSocket) {
+							protected void onWebSocket(AsyncWebSocket webSocket) {
 							}
 						}))
->>>>>>> e758a760
 				.withListenPort(port)
 				.withAcceptOnce()
 				.listen();
@@ -371,13 +343,8 @@
 
 	@Test
 	public void testNonWebSocketServlet() throws IOException {
-<<<<<<< HEAD
-		HttpServer.create(Reactor.getCurrentReactor(), RoutingServlet.create()
-				.map("/", $ -> HttpResponse.ok200()))
-=======
-		AsyncHttpServer.create(Eventloop.getCurrentEventloop(), RoutingServlet.create()
+		HttpServer.create(Reactor.getCurrentReactor(), RoutingServlet.create()
 						.map("/", $ -> HttpResponse.ok200()))
->>>>>>> e758a760
 				.withListenPort(port)
 				.withAcceptOnce()
 				.listen();
@@ -390,13 +357,8 @@
 
 	@Test
 	public void testNonWebSocketClient() throws IOException {
-<<<<<<< HEAD
-		HttpServer.create(Reactor.getCurrentReactor(), RoutingServlet.create()
-				.mapWebSocket("/", ws -> fail()))
-=======
-		AsyncHttpServer.create(Eventloop.getCurrentEventloop(), RoutingServlet.create()
+		HttpServer.create(Reactor.getCurrentReactor(), RoutingServlet.create()
 						.mapWebSocket("/", ws -> fail()))
->>>>>>> e758a760
 				.withListenPort(port)
 				.withAcceptOnce()
 				.listen();
@@ -408,15 +370,9 @@
 		assertEquals(404, responseCode);
 	}
 
-<<<<<<< HEAD
 	private void startTestServer(Consumer<AsyncWebSocket> webSocketConsumer) throws IOException {
 		HttpServer.create(Reactor.getCurrentReactor(), RoutingServlet.create()
-				.mapWebSocket("/", webSocketConsumer))
-=======
-	private void startTestServer(Consumer<WebSocket> webSocketConsumer) throws IOException {
-		AsyncHttpServer.create(Eventloop.getCurrentEventloop(), RoutingServlet.create()
 						.mapWebSocket("/", webSocketConsumer))
->>>>>>> e758a760
 				.withListenPort(port)
 				.withAcceptOnce()
 				.listen();
@@ -424,13 +380,8 @@
 
 	private void startSecureTestServer(Consumer<AsyncWebSocket> webSocketConsumer) throws IOException {
 		ExecutorService executor = Executors.newSingleThreadExecutor();
-<<<<<<< HEAD
 		HttpServer server = HttpServer.create(Reactor.getCurrentReactor(), RoutingServlet.create()
-				.mapWebSocket("/", webSocketConsumer))
-=======
-		AsyncHttpServer server = AsyncHttpServer.create(Eventloop.getCurrentEventloop(), RoutingServlet.create()
 						.mapWebSocket("/", webSocketConsumer))
->>>>>>> e758a760
 				.withSslListenPort(createTestSslContext(), executor, port)
 				.withAcceptOnce();
 		server.getCloseNotification().whenComplete(executor::shutdown);
