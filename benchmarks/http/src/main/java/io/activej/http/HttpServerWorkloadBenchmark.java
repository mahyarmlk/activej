package io.activej.http;

import io.activej.async.callback.Callback;
import io.activej.config.Config;
import io.activej.config.ConfigModule;
import io.activej.eventloop.Eventloop;
import io.activej.inject.annotation.Inject;
import io.activej.inject.annotation.Named;
import io.activej.inject.annotation.Provides;
import io.activej.inject.module.Module;
import io.activej.launcher.Launcher;
import io.activej.promise.Promise;
import io.activej.promise.SettablePromise;
import io.activej.reactor.nio.NioReactor;
import io.activej.service.ServiceGraphModule;
import org.jetbrains.annotations.Nullable;

import java.time.Duration;

import static io.activej.config.converter.ConfigConverters.*;
import static io.activej.inject.module.Modules.combine;
import static java.lang.Math.min;

public class HttpServerWorkloadBenchmark extends Launcher {
	private static final int KEEP_ALIVE = 30;
	private static final int TOTAL_REQUESTS = 1_000_000;
	private static final int WARMUP_ROUNDS = 3;
	private static final int BENCHMARK_ROUNDS = 5;
	private static final int ACTIVE_REQUESTS_MAX = 300;
	private static final int ACTIVE_REQUESTS_MIN = 200;

	private String address;
	private int totalRequests;
	private int warmupRounds;
	private int measureRounds;
	private int activeRequestsMax;
	private int activeRequestsMin;

	@Provides
	@Named("server")
<<<<<<< HEAD
	NioReactor serverReactor() { return Eventloop.create(); }

	@Provides
	@Named("client")
	NioReactor clientReactor() { return Eventloop.create(); }
=======
	Eventloop serverEventloop() {return Eventloop.create();}

	@Provides
	@Named("client")
	Eventloop clientEventloop() {return Eventloop.create();}
>>>>>>> e758a760

	@Inject
	@Named("server")
	NioReactor serverReactor;

	@Inject
	@Named("client")
	NioReactor clientReactor;

	@Inject
	Config config;

	@Inject
	HttpServer server;

	@Inject
	AsyncHttpClient client;

	@Provides
<<<<<<< HEAD
	HttpServer server() {
		return HttpServer.create(serverReactor,
				request ->
						HttpResponse.ok200().withPlainText("Response!!"))
=======
	AsyncHttpServer server() {
		return AsyncHttpServer.create(serverEventloop,
						request ->
								HttpResponse.ok200().withPlainText("Response!!"))
>>>>>>> e758a760
				.withListenAddresses(config.get(ofList(ofInetSocketAddress()), "address"));
	}

	@Provides
	AsyncHttpClient client() {
		return HttpClient.create(clientReactor)
				.withKeepAliveTimeout(Duration.ofSeconds(config.get(ofInteger(),
						"client.keepAlive", KEEP_ALIVE)));
	}

	@Provides
	Config config() {
		return Config.create()
				.with("address", "0.0.0.0:9001")
				.with("client.address", "http://127.0.0.1:9001/")
				.overrideWith(Config.ofSystemProperties("config"));
	}

	@Override
	protected Module getModule() {
		return combine(
				ServiceGraphModule.create(),
				ConfigModule.create()
						.withEffectiveConfigLogger());
	}

	@Override
	protected void onStart() {
		this.address = config.get("client.address");
		this.totalRequests = config.get(ofInteger(), "benchmark.totalRequests", TOTAL_REQUESTS);
		this.warmupRounds = config.get(ofInteger(), "benchmark.warmupRounds", WARMUP_ROUNDS);
		this.measureRounds = config.get(ofInteger(), "benchmark.measureRounds", BENCHMARK_ROUNDS);
		this.activeRequestsMax = config.get(ofInteger(), "benchmark.activeRequestsMax", ACTIVE_REQUESTS_MAX);
		this.activeRequestsMin = config.get(ofInteger(), "benchmark.activeRequestsMin", ACTIVE_REQUESTS_MIN);
	}

	@Override
	protected void run() throws Exception {
		long timeAllRounds = 0;
		long bestTime = -1;
		long worstTime = -1;

		System.out.println("Warming up ...");
		for (int i = 0; i < warmupRounds; i++) {
			long roundTime = round();
			long rps = totalRequests * 1000L / roundTime;
			System.out.println("Round: " + (i + 1) + "; Round time: " + roundTime + "ms; RPS : " + rps);
		}

		System.out.println("Start benchmarking GET Request");
		for (int i = 0; i < measureRounds; i++) {
			long roundTime = round();
			timeAllRounds += roundTime;

			if (bestTime == -1 || roundTime < bestTime) {
				bestTime = roundTime;
			}

			if (worstTime == -1 || roundTime > worstTime) {
				worstTime = roundTime;
			}

			long rps = totalRequests * 1000L / roundTime;
			System.out.println("Round: " + (i + 1) + "; Round time: " + roundTime + " ms; RPS : " + rps);
		}

		double avgTime = (double) timeAllRounds / measureRounds;
		long requestsPerSecond = (long) (totalRequests / avgTime * 1000);
		System.out.println("Time: " + timeAllRounds + "ms; Average time: " + avgTime + " ms; Best time: " +
				bestTime + "ms; Worst time: " + worstTime + "ms; Requests per second: " + requestsPerSecond);
	}

	private long round() throws Exception {
		return clientReactor.submit(this::roundGet).get();
	}

	int sent;
	int completed;

	private Promise<Long> roundGet() {
		SettablePromise<Long> promise = new SettablePromise<>();

		Callback<HttpResponse> callback = new Callback<>() {
			@Override
			public void accept(HttpResponse result, @Nullable Exception e) {
				completed++;
				int active = sent - completed;

				if (e != null) {
					promise.setException(new FailedRequestException());
					return;
				}

				if (completed == totalRequests) {
					promise.set(null);
					return;
				}

				if (active <= activeRequestsMin) {
					for (int i = 0; i < min(activeRequestsMax - active, totalRequests - sent); i++, sent++) {
						doGet(this);
					}
				}
			}
		};
		sent = 0;
		completed = 0;
		long start = System.currentTimeMillis();

		for (int i = 0; i < min(activeRequestsMin, totalRequests); i++) {
			doGet(callback);
			sent++;
		}

		return promise.map($ -> System.currentTimeMillis() - start);
	}

	private void doGet(Callback<HttpResponse> callback) {
		client.request(HttpRequest.get(address)).run(callback);
	}

	public static void main(String[] args) throws Exception {
		Launcher benchmark = new HttpServerWorkloadBenchmark();
		benchmark.launch(args);
	}

	private static class FailedRequestException extends Exception {}
}<|MERGE_RESOLUTION|>--- conflicted
+++ resolved
@@ -38,19 +38,11 @@
 
 	@Provides
 	@Named("server")
-<<<<<<< HEAD
-	NioReactor serverReactor() { return Eventloop.create(); }
+	NioReactor serverReactor() {return Eventloop.create();}
 
 	@Provides
 	@Named("client")
-	NioReactor clientReactor() { return Eventloop.create(); }
-=======
-	Eventloop serverEventloop() {return Eventloop.create();}
-
-	@Provides
-	@Named("client")
-	Eventloop clientEventloop() {return Eventloop.create();}
->>>>>>> e758a760
+	NioReactor clientReactor() {return Eventloop.create();}
 
 	@Inject
 	@Named("server")
@@ -70,17 +62,10 @@
 	AsyncHttpClient client;
 
 	@Provides
-<<<<<<< HEAD
 	HttpServer server() {
 		return HttpServer.create(serverReactor,
-				request ->
-						HttpResponse.ok200().withPlainText("Response!!"))
-=======
-	AsyncHttpServer server() {
-		return AsyncHttpServer.create(serverEventloop,
 						request ->
 								HttpResponse.ok200().withPlainText("Response!!"))
->>>>>>> e758a760
 				.withListenAddresses(config.get(ofList(ofInetSocketAddress()), "address"));
 	}
 
