<?xml version="1.0" encoding="UTF-8"?>
<project xmlns="http://maven.apache.org/POM/4.0.0" xmlns:xsi="http://www.w3.org/2001/XMLSchema-instance" xsi:schemaLocation="http://maven.apache.org/POM/4.0.0 https://maven.apache.org/xsd/maven-4.0.0.xsd">
  <modelVersion>4.0.0</modelVersion>

  <parent>
    <groupId>io.activej</groupId>
    <artifactId>activej</artifactId>
<<<<<<< HEAD
    <version>5.0-SNAPSHOT</version>
=======
    <version>4.5-SNAPSHOT</version>
>>>>>>> 652224e6
    <relativePath>../../pom.xml</relativePath>
  </parent>

  <artifactId>activej-aggregation</artifactId>

  <name>ActiveJ : LSMT Aggregation</name>
  <description>
    Log-structured merge-tree table with fields representing aggregate functions, designed for OLAP workload.
  </description>

  <dependencies>
    <dependency>
      <groupId>io.activej</groupId>
      <artifactId>activej-datastream</artifactId>
      <version>${project.version}</version>
    </dependency>
    <dependency>
      <groupId>io.activej</groupId>
      <artifactId>activej-codegen</artifactId>
      <version>${project.version}</version>
    </dependency>
    <dependency>
      <groupId>io.activej</groupId>
      <artifactId>activej-fs</artifactId>
      <version>${project.version}</version>
    </dependency>
    <dependency>
      <groupId>io.activej</groupId>
      <artifactId>activej-ot</artifactId>
      <version>${project.version}</version>
    </dependency>
    <dependency>
      <groupId>io.activej</groupId>
      <artifactId>activej-jmxapi</artifactId>
      <version>${project.version}</version>
      <optional>true</optional>
    </dependency>
    <dependency>
      <groupId>mysql</groupId>
      <artifactId>mysql-connector-java</artifactId>
      <optional>true</optional>
    </dependency>

    <dependency>
      <groupId>io.activej</groupId>
      <artifactId>activej-test</artifactId>
      <version>${project.version}</version>
      <scope>test</scope>
    </dependency>
    <dependency>
      <groupId>org.lz4</groupId>
      <artifactId>lz4-java</artifactId>
      <scope>test</scope>
    </dependency>
  </dependencies>

  <build>
    <plugins>
      <plugin>
        <groupId>org.apache.maven.plugins</groupId>
        <artifactId>maven-jar-plugin</artifactId>
        <configuration>
          <archive>
            <manifestEntries>
              <Automatic-Module-Name>io.activej.aggregation</Automatic-Module-Name>
            </manifestEntries>
          </archive>
        </configuration>
      </plugin>
    </plugins>
  </build>

  <profiles>
    <profile>
      <id>excludeSqlTest</id>
      <activation>
        <property>
          <name>!excludeSqlTest</name>
        </property>
      </activation>
      <build>
        <plugins>
          <plugin>
            <groupId>org.apache.maven.plugins</groupId>
            <artifactId>maven-surefire-plugin</artifactId>
            <configuration>
              <excludes>
                <exclude>**/IdGeneratorSqlTest.java</exclude>
                <exclude>**/ChunkLockerMySqlTest.java</exclude>
              </excludes>
            </configuration>
          </plugin>
        </plugins>
      </build>
    </profile>
  </profiles>

</project><|MERGE_RESOLUTION|>--- conflicted
+++ resolved
@@ -5,11 +5,7 @@
   <parent>
     <groupId>io.activej</groupId>
     <artifactId>activej</artifactId>
-<<<<<<< HEAD
     <version>5.0-SNAPSHOT</version>
-=======
-    <version>4.5-SNAPSHOT</version>
->>>>>>> 652224e6
     <relativePath>../../pom.xml</relativePath>
   </parent>
 
